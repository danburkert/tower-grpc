--- conflicted
+++ resolved
@@ -86,13 +86,8 @@
 impl prost_build::ServiceGenerator for ServiceGenerator {
 
     fn generate(&self, service: prost_build::Service, _buf: &mut String) {
-<<<<<<< HEAD
-        // Note that neither this implementation of `generate` nor the
-        // implementations for `client::ServiceGenerator` and
-=======
         // Note that neither this implementation of `generate` nor the 
         // implementations for `client::ServiceGenerator` and 
->>>>>>> 1356946f
         // `server::ServiceGenerator` will actually output any code to the
         // buffer; all code is written out in the implementation of the
         // `ServiceGenerator::finalize` function on this type.
@@ -109,7 +104,6 @@
     }
 
     fn finalize(&self, buf: &mut String) {
-<<<<<<< HEAD
         // Rather than outputting each service to the buffer as it's generated,
         // we generate the code in our root `codegen::Scope`, which is shared
         // between the generation of each service in the proto file. Unlike a
@@ -119,17 +113,6 @@
         // output the client and server implementations for each service in the
         // proto file in one `client` or `server` module in the generated code,
         // we wait until all the services have been generated before actually
-=======
-        // Rather than outputting each service to the buffer as it's generated, 
-        // we generate the code in our root `codegen::Scope`, which is shared 
-        // between the generation of each service in the proto file. Unlike a 
-        // string, codegen provides us with something not unlike a simplified 
-        // Rust AST, making it easier for us to add new items to modules 
-        // defined by previous service generator invocations. As we want to 
-        // output the client and server implementations for each service in the
-        // proto file in one `client` or `server` module in the generated code,
-        // we wait until all the services have been generated before actually 
->>>>>>> 1356946f
         // outputting to the buffer.
         let mut fmt = codegen::Formatter::new(buf);
         self.root_scope.borrow()
